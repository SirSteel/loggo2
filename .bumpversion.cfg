[bumpversion]
commit = True
tag = True
tag_name = {new_version}
<<<<<<< HEAD
current_version = 1.5.0
=======
current_version = 1.4.2
>>>>>>> 8d9333e0

[bumpversion:file:setup.py]
search = version='{current_version}'
replace = version='{new_version}'

[bumpversion:file:loggo/__init__.py]
search = __version__ = '{current_version}'
replace = __version__ = '{new_version}'

[bumpversion:file:README.md]
search = > Version {current_version}
replace = > Version {new_version}
<|MERGE_RESOLUTION|>--- conflicted
+++ resolved
@@ -2,11 +2,8 @@
 commit = True
 tag = True
 tag_name = {new_version}
-<<<<<<< HEAD
-current_version = 1.5.0
-=======
+
 current_version = 1.4.2
->>>>>>> 8d9333e0
 
 [bumpversion:file:setup.py]
 search = version='{current_version}'
