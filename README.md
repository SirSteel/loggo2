--- conflicted
+++ resolved
@@ -1,11 +1,8 @@
 # Logging utilities for Python projects
 
 <!--- Don't edit the version line below manually. Let bump2version do it for you. -->
-<<<<<<< HEAD
-> Version 1.5.0
-=======
 > Version 1.4.2
->>>>>>> 8d9333e0
+
 
 > This module provides ways of logging the input, output and errors in classes and functions It can be hooked up to graylog, printed to console or saved to a log file. It requires very little configuration.
 
