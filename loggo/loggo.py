"""
Loggo: decorators for logging
"""

import inspect
import logging
import os
import sys
import traceback
import uuid
from contextlib import contextmanager
from datetime import datetime
from functools import wraps

LOG_LEVELS = dict(critical='CRITICAL',
                  dev='ERROR',
                  error='ERROR',
                  minor='WARNING',
                  info='INFO',
                  debug='DEBUG')

MAX_DICT_DEPTH = 5

# you don't need graylog installed, but it is really powerful
try:
    import graypy
except ImportError:
    graypy = None

# Strings to be formatted for pre function, post function and error during function
FORMS = dict(pre='*Called {call_signature}',
             post='*Returned from {call_signature} with {return_type} {return_value}',
             noreturn='*Returned None from {call_signature}',
             error='*Errored during {call_signature} with {error_type} "{error_string}"')


class Loggo(object):
    """
    A class for logging

    On instantiation, pass in a dictionary containing the config. Currently
    accepted config values are:

    - facility: name of the app the log is coming from
    - ip: ip address for graylog
    - port: port for graylog
    - logfile: path to a file to which logs will be written
    - do_print: print logs to console
    - do_write: write logs to file
    - line_length: max length for console printed string
    - private_data: key names that should be filtered out of logging
      some sensible defaults are used
    """
    def __init__(self, config={}):
        self.stopped = False
        self.allow_errors = True
        self.config = config
        self.sublogger = None
        # these things should always end up in the extra data provided to logger
        self.log_data = dict(loggo=True, loggo_config=dict(config), sublogger=self.sublogger)
        self.facility = config.get('facility', 'loggo')
        self.ip = config.get('ip', None)
        self.port = config.get('port', None)
        self.do_print = config.get('do_print', False)
        self.do_write = config.get('do_write', False)
        self.logfile = config.get('logfile', './logs/logs.txt')
        self.line_length = config.get('line_length', 200)
        self.obscured = config.get('obscure', '[PRIVATE_DATA]')
        self.private_data = config.get('private_data')
        self.logger = logging.getLogger(self.facility)  # pylint: disable=no-member
        self.logger.setLevel(logging.DEBUG)
        self.add_handler()

    def __call__(self, class_or_func):
        """
        Make Loggo itself a decorator of either a class or a method/function. so
        you can just use @Loggo on everything
        """
        if inspect.isclass(class_or_func):
            return self.everything(class_or_func)
        return self.logme(class_or_func)

    @contextmanager
    def pause(self, allow_errors=True):
        """
        A context manager that prevents loggo from logging in that context. By
        default, errors will still make it through, unless allow_errors==False
        """
        original = self.allow_errors, self.stopped
        self.stopped = True
        self.allow_errors = allow_errors
        try:
            yield self
        except Exception as error:
            raise error
        finally:
            self.allow_errors, self.stopped = original

    @contextmanager
    def verbose(self, allow_errors=True):
        """
        Context manager that makes, rather than suppresses, msgs
        """
        original = self.allow_errors, self.stopped
        self.stopped = False
        try:
            yield self
        except Exception as error:
            raise error
        finally:
            self.allow_errors, self.stopped = original

    @contextmanager
    def log_errors(self):
        """
        Context manager that logs errors only
        """
        original = self.allow_errors, self.stopped
        try:
            yield self
        except Exception as error:
            raise error
        finally:
            self.allow_errors, self.stopped = original

    def stop(self, allow_errors=True):
        """
        Normal function: manually stop loggo from logging, but by default allow
        errors through
        """
        self.stopped = True
        self.allow_errors = allow_errors

    def start(self, allow_errors=True):
        """
        Normal function: manually restart loggo, also allowing errors by default
        """
        self.stopped = False
        self.allow_errors = allow_errors

    @staticmethod
    def ignore(function):
        """
        A decorator that will override Loggo.everything, in case you do not want
        to log one particular method for some reason
        """
        function._do_not_log_this_callable = True
        return function

    def errors(self, function):
        """
        Decorator: only log errors within a given method
        """
        function.just_errors = True
        return self._decorate_if_possible(function)

    def everything(self, cls):
        """
        Decorator for class, which attaches itself to any (non-dunder) methods
        """
        class Decorated(cls):
            def __getattribute__(self_or_class, name):
                unwrapped = object.__getattribute__(self_or_class, name)
                return self._decorate_if_possible(unwrapped)
        return Decorated

    def logme(self, function):
        """
        This the function decorator. After having instantiated Loggo, use it as a
        decorator like so:

        @Loggo.logme
        def f(): pass

        It will the call, return and errors that occurred during the function/method
        """

        # if logging has been turned off, just do nothing
        if getattr(function, '_do_not_log_this_callable', False):

            @wraps(function)
            def unlogged(*args, **kwargs):
                """
                A dummy decorator to be used if _do_not_log_this_callable is set
                """
                return function(*args, **kwargs)
            return unlogged

        @wraps(function)
        def full_decoration(*args, **kwargs):
            """
            Main decorator logic. Generate a log before running the callable,
            then try to run it. If it errors, log the error. If it doesn't,
            log the return value.

            Args and kwargs are for/from the decorated function
            """
            bound = self._params_to_dict(function, *args, **kwargs)
            param_strings = self.sanitise(bound)
            signature, formatters = self._make_call_signature(function, param_strings)
            privates = [key for key in param_strings if key not in bound]

            # add an id and number of params for this couplet
            formatters['couplet'] = uuid.uuid1()
            formatters['number_of_params'] = len(args) + len(kwargs)
            formatters['private_keys'] = ', '.join(privates)

            # pre log tells you what was called and with what arguments
            if not getattr(function, 'just_errors', False):
                self._generate_log('pre', None, formatters, param_strings)

            try:
                # where the original function is actually run
                response = function(*args, **kwargs)
                where = 'post' if response is not None else 'noreturn'
                # the successful return log
                if not getattr(function, 'just_errors', False):
                    self._generate_log(where, response, formatters, param_strings)
                # return whatever the original callable did
                return response
            # handle any possible error
            except Exception as error:
<<<<<<< HEAD
                formatters['traceback'] = traceback.format_exc()
                self._generate_log('error', error, formatters, param_strings)
                raise

=======
                trace = sys.exc_info()
                # these lines *might* strip out loggo info from traceback
                # may reimplement later after tracebacks appear in graylog
                # exc_type, exc_value, exc_traceback = sys.exc_info()
                # if exc_traceback.tb_next:
                #    exc_traceback = exc_traceback.tb_next
                self.log_data['traceback'] = traceback.format_exception(*trace)
                self.generate_log('error', error, function, call_type, extra=extra, idx=idx)
                try:
                    del self.log_data['traceback']
                except KeyError:
                    pass
                raise error.__class__(str(error)).with_traceback(trace[-1])
            # always reset the log data and traceback at the conclusion of a log cycle
            finally:
                self.log_data = dict(loggo=True, loggo_config=dict(self.config), sublogger=self.sublogger)
                del exc_traceback
                del trace
>>>>>>> b4f1da71
        return full_decoration

    def _string_params(self, non_private_params):
        params = dict()
        for key, val in non_private_params.items():
            safe_key = self._force_string_and_truncate(key, 50)

            safe_val = self._force_string_and_truncate(val, 1000, use_repr=True)
            params[safe_key] = safe_val
        return params

    def _make_call_signature(self, function, param_strings):
        signature = '{module}.{callable}({params})'
        param_str = ', '.join('{}={}'.format(k, v) for k, v in param_strings.items())
        format_strings = dict(module=getattr(function, '__module__', 'unknown_module'),
                              callable=getattr(function, '__name__', 'unknown_callable'),
                              params=param_str)
        formatted = signature.format(**format_strings)
        format_strings['call_signature'] = formatted
        return formatted, format_strings

    def listen_to(loggo_self, facility, no_graylog_disable_log=False):
        """
        This method can hook the logger up to anything else that logs using the
        Python logging module (i.e. another logger) and steals its logs
        """
        loggo_self.no_graylog_disable_log = no_graylog_disable_log

        class LoggoHandler(logging.Handler):
            def emit(handler_self, record):
                attributes = {'msg', 'created', 'msecs', 'stack_info',
                              'levelname', 'filename', 'module', 'args',
                              'funcName', 'process', 'relativeCreated',
                              'exc_info', 'name', 'processName', 'threadName',
                              'lineno', 'exc_text', 'pathname', 'thread',
                              'levelno'}
                extra = dict(record.__dict__)
                [extra.pop(attrib, None) for attrib in attributes]
                alert = extra.get('alert')
                loggo_self.log_data['sublogger'] = facility
                loggo_self.sublogger = facility
                extra['sublogger'] = facility
                loggo_self.log(record.msg, alert, data=extra)
        other_loggo = logging.getLogger(facility)
        other_loggo.setLevel(logging.DEBUG)
        other_loggo.addHandler(LoggoHandler())

    def _params_to_dict(self, function, *args, **kwargs):
        """
        Turn args and kwargs into an OrderedDict of {param_name: value}
        """
        try:
            sig = inspect.signature(function)
            bound = sig.bind(*args, **kwargs).arguments
            # these names are for methods and classmethods, don't need
            bound.pop('self', None)
            bound.pop('cls', None)
            return bound
        except (ValueError, TypeError) as error:
            self._generate_log('error', error, function, 'callable')
            return dict()

    @staticmethod
    def _get_call_type(inspected):
        """
        Find out, by way of signature, what kind of callable we have. Currently
        does not distinguish between staticmethods and functions!
        """
        if not inspected:
            return 'function'
        if list(inspected)[0] == 'self':
            return 'method'
        elif list(inspected)[0] == 'cls':
            return 'classmethod'
        return 'function'

    def _obscure_private_keys(self, dictionary, dict_depth=0):
        """
        Obscure any private values in a dictionary recursively
        """
        if not self.private_data:
            return dictionary

        keys_set = set(self.private_data)  # Just an optimization for the "if key in keys" lookup.

        modified_dict = dict()
        for key, value in dictionary.items():
            if key in keys_set:
                modified_dict[key] = self.obscured
            else:
                # recursive for embedded dictionaries
                if isinstance(value, dict) and dict_depth < MAX_DICT_DEPTH:
                    modified_dict[key] = self._obscure_private_keys(value, dict_depth + 1)
                else:
                    modified_dict[key] = value
        return modified_dict

    def _decorate_if_possible(self, func):
        """
        To be decorable, the func must be callable, and have a non-magic __name__
        """
        name = getattr(func, '__name__', False)
        if not name:
            return func
        if name.startswith('__') and name.endswith('__'):
            return func
        if callable(func):
            return self.logme(func)
        return func

    def _represent_return_value(self, response):
        """
        Make a string representation of whatever a method returns
        """
        representable = (int, float, str, list, set, dict, type(None), bool, tuple)
        if isinstance(response, representable):
            return '({})'.format(self._force_string_and_truncate(response, 70))
        # some custom handling for request response objects
        content = getattr(response, 'content', False)
        if content:
            return '({})'.format(self._force_string_and_truncate(content.decode('utf-8'), 70))
        # fallback, should not happen
        return ''

    def _generate_log(self, where, returned, formatters, safe_log_data):
        """
        generate message, level and log data for automated logs

        `where`: 'pre'/'post'/'noreturn'/'error'
        `returned`: what the decorated callable returned
        `formatters`: dict containing format strings needed for message
        `safe_log_data`: dict of stringified, truncated, censored parameters
        """
        # if errors not to be shown and this is an error, quit
        if not self.allow_errors and where == 'error':
            return

        # if state is stopped and not an error, quit
        if self.stopped and where != 'error':
            return

        # do not log loggo, because why would you ever want that?
        if formatters['module'] == 'loggo.loggo':
            return

        # get the correct message
        unformatted_message = FORMS.get(where)

        # return value for log message
        if where == 'post':
            formatters['return_value'] = self._represent_return_value(returned)
            formatters['return_type'] = type(returned).__name__

        # if what is returned is an exception, do some special handling:
        if where == 'error':
            formatters['error_type'] = returned.__class__.__name__
            formatters['error_string'] = str(returned)

        msg = unformatted_message.format(**formatters).replace('  ', ' ')
        level = 'dev' if where == 'error' else None

        # make the log data
        log_data = {**formatters, **safe_log_data}
        log_data['exc_info'] = True if where == 'error' else False
        custom_log_data = self.add_custom_log_data()
        log_data.update(custom_log_data)

        # record if logging was on or off
        original_state = bool(self.stopped)
        # turn it on just for now, as if we shouldn't log we'd have returned
        self.stopped = False
        # do logging
        self.log(msg, level, log_data, safe=True)
        # restore old stopped state
        self.stopped = original_state

    def add_custom_log_data(self):
        """
        An overwritable method useful for adding custom log data
        """
        return dict()

    def _build_string(self, msg, level, traceback=None):
        """
        Make a single line string, or multiline if traceback provided, for print
        and file logging
        """
        tstamp = datetime.now().strftime('%d.%m %Y %H:%M:%S')
        datapoints = [tstamp, msg, level]
        strung = '\t' + '\t'.join([str(s).strip('\n') for s in datapoints])
        if traceback:
            strung = '{} -- see below: \n{}\n'.format(strung, traceback)
        return strung.strip('\n') + '\n'

    def get_logfile(self):
        """
        This method exists so that it can be overwritten for applications requiring
        more complex logfile choices.
        """
        return self.logfile

    def write_to_file(self, line, logfile=None):
        """
        Very simple log writer, could expand. simple append the line to the file
        """
        if not logfile:
            logfile = self.logfile

        needed_dir = os.path.dirname(logfile)
        if needed_dir and not os.path.isdir(needed_dir):
            os.makedirs(os.path.dirname(logfile))
        with open(logfile, 'a') as fo:
            fo.write(line.rstrip('\n') + '\n')

    def add_handler(self):
        """
        Add a handler for Graylog
        """
        if not self.ip or not self.port or not graypy and not self.no_graylog_disable_log:  # pylint: disable=no-member
            self.log('Graylog not configured! Disabling it', 'dev')
            return
        handler = graypy.GELFHandler(self.ip, self.port, debugging_fields=False)  # pylint: disable=no-member
        self.logger.addHandler(handler)

    def _force_string_and_truncate(self, obj, max_length=30000, use_repr=False):
        """
        Return stringified and truncated obj, or log alert if not possible
        """
        try:
            obj = str(obj) if not use_repr else repr(obj)
        except Exception as error:
            self.log('Object could not be cast to string', 'dev', dict(error=str(error)))
            return '<<Unstringable input>>'
        # truncate and return
        return (obj[:max_length] + '...') if len(obj) > (max_length + 3) else obj

    def _stringify_dict(self, input_data):
        """
        Ensure that keys and values in a dict are strings
        """
        string_data = dict()
        for key, value in input_data.items():
            string_key = self._force_string_and_truncate(key)
            string_value = self._force_string_and_truncate(value)
            string_data[string_key] = string_value
        return string_data

    def _rename_protected_keys(self, log_data):
        """
        Some names cannot go into logger; remove them here and log the problem
        """
        out = dict()
        # names that logger will not like
        protected = {'name', 'message', 'asctime', 'msg', 'module', 'args'}
        for key, value in log_data.items():
            if key in protected:
                key = 'protected_' + key
            out[key] = value
        return out

    def sanitise(self, unsafe_dict):
        """
        Ensure that log data is safe to log:

        - No private keys
        - Rename protected keys
        - Everthing strings
        """
        obscured = self._obscure_private_keys(unsafe_dict)
        no_protected = self._rename_protected_keys(obscured)
        return self._string_params(no_protected)

    @staticmethod
    def _get_log_level(alert):
        if isinstance(alert, str):
            return getattr(logging, LOG_LEVELS.get(alert, 'INFO'))
        elif isinstance(alert, int):
            return alert
        return 20

    def log(self, message, alert=None, extra={}, safe=False):
        """
        Main logging method, called both in auto logs and manually by user

        message: string to log
        alert: numerical priority of log
        extra: dict of extra fields to log
        safe: do we need to sanitise extra?
        """
        log_data = {k: v for k, v in extra.items()}

        # don't log in a stopped state
        if self.stopped:
            return

        # get parent function
        callable_name = inspect.stack()[1][3]

        if callable_name in {'add_handler', 'log'}:
            return

        # check for errors (can there even be any?)
        trace = extra.get('traceback')
        if trace:
            log_data['traceback'] = trace

        # translate log levels to an integer --- things to fix here still
        log_level = self._get_log_level(alert)

        if not safe:
            log_data = self.sanitise(log_data)

        log_data['alert'] = alert

        # print or write log lines
        line = None
        if self.do_print or self.do_write:
            line = self._build_string(message, alert, traceback=trace)
        if self.do_print:
            print(line)
        if self.do_write:
            logfile = self.get_logfile()
            self.write_to_file(line, logfile)

        # the only actual call to logging module!
        try:
            self.logger.log(log_level, message, extra=log_data)
        except Exception as error:
            self._emergency_log('General log failure: {}'.format(str(error)), message, error)

    def _emergency_log(self, error_msg, msg, exception):
        """
        If there is an exception during logging, log/print it
        """
        try:
            print(msg, error_msg)
            if msg != error_msg:
                self.log(error_msg, 'dev')
                last_chance = getattr(exception, 'message', 'Unknown error in emergency log')
                self.log(str(last_chance), 'dev')
            else:
                print(msg)
                print('Exiting because the system is in infinite loop')
                error_msg = str(getattr(exception, 'message', exception))
                print(error_msg)
                raise SystemExit(1)
        except Exception as error:
            print('Emergency log exception')
            print(str(error))
            raise SystemExit(1)<|MERGE_RESOLUTION|>--- conflicted
+++ resolved
@@ -220,31 +220,9 @@
                 return response
             # handle any possible error
             except Exception as error:
-<<<<<<< HEAD
                 formatters['traceback'] = traceback.format_exc()
                 self._generate_log('error', error, formatters, param_strings)
                 raise
-
-=======
-                trace = sys.exc_info()
-                # these lines *might* strip out loggo info from traceback
-                # may reimplement later after tracebacks appear in graylog
-                # exc_type, exc_value, exc_traceback = sys.exc_info()
-                # if exc_traceback.tb_next:
-                #    exc_traceback = exc_traceback.tb_next
-                self.log_data['traceback'] = traceback.format_exception(*trace)
-                self.generate_log('error', error, function, call_type, extra=extra, idx=idx)
-                try:
-                    del self.log_data['traceback']
-                except KeyError:
-                    pass
-                raise error.__class__(str(error)).with_traceback(trace[-1])
-            # always reset the log data and traceback at the conclusion of a log cycle
-            finally:
-                self.log_data = dict(loggo=True, loggo_config=dict(self.config), sublogger=self.sublogger)
-                del exc_traceback
-                del trace
->>>>>>> b4f1da71
         return full_decoration
 
     def _string_params(self, non_private_params):
