--- conflicted
+++ resolved
@@ -23,10 +23,7 @@
     return number * a_float
 
 
-<<<<<<< HEAD
-=======
 # we can also use loggo.__call__
->>>>>>> cb4f531f
 @Loggo
 def may_or_may_not_error_test(first, other, kwargs=None):
     """
@@ -44,7 +41,6 @@
     return 'this'
 
 
-<<<<<<< HEAD
 @Loggo
 class AllMethodTypes():
 
@@ -73,9 +69,6 @@
 
 
 @Loggo
-=======
-@Loggo.everything
->>>>>>> cb4f531f
 class DummyClass(object):
     """
     A class with regular methods, static methods and errors
