import os
from setuptools import setup

def read(fname):
    """
    Helper to read README
    """
    return open(os.path.join(os.path.dirname(__file__), fname)).read().strip()

setup(
    name='loggo',
<<<<<<< HEAD
    version='1.5.0',  # DO NOT EDIT THIS LINE MANUALLY. LET bump2version UTILITY DO IT
=======
    version='1.4.2',  # DO NOT EDIT THIS LINE MANUALLY. LET bump2version UTILITY DO IT
>>>>>>> 8d9333e0
    author='Danny McDonald',
    author_email='daniel.mcdonald@bitpanda.com',
    description=('Python logging tools'),
    keywords='bitpanda utilities',
    packages=['loggo', 'tests'],
    long_description=read('README.md'),
    install_requires=['graypy', 'colorama'],
    python_requires='>=3',
    classifiers=[
        'Development Status :: 3 - Alpha',
        'Topic :: Utilities',
    ],
)<|MERGE_RESOLUTION|>--- conflicted
+++ resolved
@@ -9,11 +9,7 @@
 
 setup(
     name='loggo',
-<<<<<<< HEAD
-    version='1.5.0',  # DO NOT EDIT THIS LINE MANUALLY. LET bump2version UTILITY DO IT
-=======
     version='1.4.2',  # DO NOT EDIT THIS LINE MANUALLY. LET bump2version UTILITY DO IT
->>>>>>> 8d9333e0
     author='Danny McDonald',
     author_email='daniel.mcdonald@bitpanda.com',
     description=('Python logging tools'),
